/* @vitest-environment jsdom */
// Copyright (c) 2025 sw.consulting
// This file is a part of Media Pi  frontend application

import { describe, it, expect, beforeEach, vi } from 'vitest'
import { mount } from '@vue/test-utils'
import UserLoginView from '@/views/User_LoginView.vue'
import { resolveAll } from './helpers/test-utils'

const routerPush = vi.hoisted(() => vi.fn())
const loginMock = vi.hoisted(() => vi.fn().mockResolvedValue())
let authStore

vi.mock('pinia', async () => {
  const actual = await vi.importActual('pinia')
  return { ...actual, storeToRefs: (store) => store }
})

vi.mock('@/router', () => ({
  default: { push: routerPush }
}))

vi.mock('@/stores/auth.store.js', () => ({
  useAuthStore: () => authStore
}))

vi.mock('@/stores/alert.store.js', () => ({
  useAlertStore: () => ({ alert: null, clear: vi.fn(), error: vi.fn() })
}))

vi.mock('@/helpers/default.route.js', () => ({
  redirectToDefaultRoute: vi.fn()
}))

vi.mock('@/stores/roles.store.js', () => ({
  useRolesStore: () => ({
    ensureLoaded: vi.fn().mockResolvedValue()
  })
}))

const FormStub = {
  template: '<form @submit.prevent="$emit(\'submit\')"><slot :errors="{}" :isSubmitting="false" /></form>'
}
const FieldStub = {
  props: ['name', 'id', 'type'],
  template: '<input :id="id" :type="type" />'
}

describe('User_LoginView.vue', () => {
  beforeEach(() => {
    vi.clearAllMocks()
    authStore = { 
      login: loginMock, 
<<<<<<< HEAD
      isAdministrator: false, 
      isManager: false, 
=======
      isAdministrator: false,
      isManager: false,
>>>>>>> 66c41054
      isEngineer: false,
      user: { id: 1 } 
    }
  })

  it('toggles password visibility', async () => {
    const wrapper = mount(UserLoginView, {
      global: { stubs: { Form: FormStub, Field: FieldStub, 'font-awesome-icon': true } }
    })
    const pwdInput = wrapper.find('#login_password')
    expect(pwdInput.attributes('type')).toBe('password')
    const toggle = wrapper.find('button[type="button"]')
    await toggle.trigger('click')
    expect(wrapper.find('#login_password').attributes('type')).toBe('text')
  })

  it('redirects after successful login', async () => {
    authStore.isAdministrator = true
    const wrapper = mount(UserLoginView, {
      global: { stubs: { Form: FormStub, Field: FieldStub, 'font-awesome-icon': true } }
    })
    await wrapper.vm.onSubmit({ login_email: 'a', login_password: 'b' })
    await resolveAll()
    expect(loginMock).toHaveBeenCalledWith('a', 'b')
    
    const { redirectToDefaultRoute } = await import('@/helpers/default.route.js')
    expect(redirectToDefaultRoute).toHaveBeenCalled()
  })

  it('redirects non-admin to edit page', async () => {
    authStore.isAdministrator = false
    const wrapper = mount(UserLoginView, {
      global: { stubs: { Form: FormStub, Field: FieldStub, 'font-awesome-icon': true } }
    })
    await wrapper.vm.onSubmit({ login_email: 'a', login_password: 'b' })
    await resolveAll()
    
    const { redirectToDefaultRoute } = await import('@/helpers/default.route.js')
    expect(redirectToDefaultRoute).toHaveBeenCalled()
  })
})
<|MERGE_RESOLUTION|>--- conflicted
+++ resolved
@@ -51,13 +51,8 @@
     vi.clearAllMocks()
     authStore = { 
       login: loginMock, 
-<<<<<<< HEAD
-      isAdministrator: false, 
-      isManager: false, 
-=======
       isAdministrator: false,
       isManager: false,
->>>>>>> 66c41054
       isEngineer: false,
       user: { id: 1 } 
     }
