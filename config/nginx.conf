# Copyright (c) 2025 sw.consulting
# This file is a part of Media Pi frontend application

map $http_upgrade $connection_upgrade {
  default upgrade;
  ''      close;
}

upstream cockpit_ws {
  server gateway:9090;   # Cockpit (gateway) container
}

upstream mediapi_core {
  server api:8081;       # media-pi.core (API) container
}

# Derive cockpit alias: prefer header returned by the auth subrequest
# (X-Cockpit-Alias). If the header is empty, fall back to "pi-<deviceId>".
# We use an intermediate variable set by auth_request_set, then map that
# variable to the final $cockpit_alias to avoid using `if` inside the
# `location` block which can cause unexpected behavior.
map $cockpit_alias_header $cockpit_alias {
  default $cockpit_alias_header;
  ""      "pi-$arg_device";
}

# Default server configuration

# Port 8082 behavior is generated at container start by `update-config.sh`.
# The script writes `/etc/nginx/conf.d/port-8082.conf` from the
# `PORT_8082_MODE` environment variable (debug|release). This file is
# included below so the behavior can be changed without editing this file.
include /etc/nginx/conf.d/port-8082.conf;

server {
<<<<<<< HEAD
  listen 8083 ssl default_server;
  listen [::]:8083 ssl default_server;
  http2;

  ssl_certificate /etc/nginx/certificate/s.crt;
  ssl_certificate_key /etc/nginx/certificate/s.key;
  root /var/www;
  index 200.html;
  server_name _;
  error_page 404 404.html;
  location / {
    try_files $uri $uri/ =404;
  }
}

# Virtual Host configuration for media-pi.sw.consulting

server {
  listen 8083 ssl ;
  listen [::]:8083 ssl ;
  http2;
  ssl_certificate /etc/nginx/certificate/s.crt;
  ssl_certificate_key /etc/nginx/certificate/s.key;
  root /var/www/media-pi;
  index index.html;

  server_name media-pi.sw.consulting;

  location / {
    try_files $uri /index.html =404;
  }
}

# ========== Cockpit vhost with access check ==========
server {
  listen 8083 ssl;
  http2;
  server_name cockpit.media-pi.sw.consulting;

  # TLS (re-use your existing certs in the UI container)
  ssl_certificate /etc/nginx/certificate/s.crt;
  ssl_certificate_key /etc/nginx/certificate/s.key;
  add_header Strict-Transport-Security "max-age=63072000; includeSubDomains; preload" always;

  # 1) Entry point: https://cockpit.media-pi.sw.consulting/?device=<deviceId>
  location = / {
  # Normalize/require query param - let the auth subrequest handle missing/invalid device
  # Subrequest to API to check access; API should respond:
    #  - 200 OK if allowed (optionally set X-Cockpit-Alias header)
    #  - 4xx otherwise
    auth_request /__auth;

  # Grab alias from API header into an intermediate variable; final $cockpit_alias
  # is computed via the `map` above which falls back to pi-$arg_device.
  auth_request_set $cockpit_alias_header $upstream_http_x_cockpit_alias;

  # Redirect the browser to Cockpit's remote-host URL
  return 302 /@$cockpit_alias/;
  }

  # 2) Internal auth subrequest → your API
  location = /__auth {
    internal;
    proxy_method GET;
    proxy_pass http://mediapi_core/api/cockpit/authorize?deviceId=$arg_device;

    # Forward identity (JWT / cookies) so API can decide
    proxy_set_header Authorization $http_authorization;
    proxy_set_header Cookie        $http_cookie;

    proxy_set_header X-Forwarded-For $proxy_add_x_forwarded_for;
    proxy_set_header X-Original-URI  $scheme://$host$request_uri;

  proxy_intercept_errors on;

  # Treat most upstream 4xx/5xx responses from the auth API as forbidden
  error_page 400 401 402 403 404 405 406 407 408 409 410 411 412 413 414 415 416 417 418 421 422 423 424 425 426 428 429 431 451 500 501 502 503 504 505 506 507 508 510 511 = @auth_forbidden;
  }

  location @auth_forbidden { return 403; }

  # 3) Everything else (including /@<alias>/… ) → Cockpit gateway (WebSocket-friendly)
  location / {
    proxy_pass http://cockpit_ws;

    proxy_set_header Host              $host;
    proxy_set_header X-Forwarded-Proto https;
    proxy_set_header X-Forwarded-For   $proxy_add_x_forwarded_for;

    proxy_http_version 1.1;
    proxy_set_header Upgrade           $http_upgrade;
    proxy_set_header Connection        $connection_upgrade;

    proxy_read_timeout  3600s;
    proxy_send_timeout  3600s;
  }
=======
        listen 8083 ssl default_server;
        listen [::]:8083 ssl default_server;
        server_name _;

        ssl_certificate /etc/nginx/certificate/s.crt;
        ssl_certificate_key /etc/nginx/certificate/s.key;
        root /var/www/media-pi;
        index index.html;

        location / {
           try_files $uri /index.html =404;
        }
>>>>>>> 66c41054
}<|MERGE_RESOLUTION|>--- conflicted
+++ resolved
@@ -1,136 +1,17 @@
 # Copyright (c) 2025 sw.consulting
+# Licensed under the MIT License.
 # This file is a part of Media Pi frontend application
-
-map $http_upgrade $connection_upgrade {
-  default upgrade;
-  ''      close;
-}
-
-upstream cockpit_ws {
-  server gateway:9090;   # Cockpit (gateway) container
-}
-
-upstream mediapi_core {
-  server api:8081;       # media-pi.core (API) container
-}
-
-# Derive cockpit alias: prefer header returned by the auth subrequest
-# (X-Cockpit-Alias). If the header is empty, fall back to "pi-<deviceId>".
-# We use an intermediate variable set by auth_request_set, then map that
-# variable to the final $cockpit_alias to avoid using `if` inside the
-# `location` block which can cause unexpected behavior.
-map $cockpit_alias_header $cockpit_alias {
-  default $cockpit_alias_header;
-  ""      "pi-$arg_device";
-}
 
 # Default server configuration
 
-# Port 8082 behavior is generated at container start by `update-config.sh`.
-# The script writes `/etc/nginx/conf.d/port-8082.conf` from the
-# `PORT_8082_MODE` environment variable (debug|release). This file is
-# included below so the behavior can be changed without editing this file.
-include /etc/nginx/conf.d/port-8082.conf;
+server {
+        listen 8082;
+        listen [::]:8082;
+        server_name _;
+        return 301 https://$host:8083$request_uri;
+}
 
 server {
-<<<<<<< HEAD
-  listen 8083 ssl default_server;
-  listen [::]:8083 ssl default_server;
-  http2;
-
-  ssl_certificate /etc/nginx/certificate/s.crt;
-  ssl_certificate_key /etc/nginx/certificate/s.key;
-  root /var/www;
-  index 200.html;
-  server_name _;
-  error_page 404 404.html;
-  location / {
-    try_files $uri $uri/ =404;
-  }
-}
-
-# Virtual Host configuration for media-pi.sw.consulting
-
-server {
-  listen 8083 ssl ;
-  listen [::]:8083 ssl ;
-  http2;
-  ssl_certificate /etc/nginx/certificate/s.crt;
-  ssl_certificate_key /etc/nginx/certificate/s.key;
-  root /var/www/media-pi;
-  index index.html;
-
-  server_name media-pi.sw.consulting;
-
-  location / {
-    try_files $uri /index.html =404;
-  }
-}
-
-# ========== Cockpit vhost with access check ==========
-server {
-  listen 8083 ssl;
-  http2;
-  server_name cockpit.media-pi.sw.consulting;
-
-  # TLS (re-use your existing certs in the UI container)
-  ssl_certificate /etc/nginx/certificate/s.crt;
-  ssl_certificate_key /etc/nginx/certificate/s.key;
-  add_header Strict-Transport-Security "max-age=63072000; includeSubDomains; preload" always;
-
-  # 1) Entry point: https://cockpit.media-pi.sw.consulting/?device=<deviceId>
-  location = / {
-  # Normalize/require query param - let the auth subrequest handle missing/invalid device
-  # Subrequest to API to check access; API should respond:
-    #  - 200 OK if allowed (optionally set X-Cockpit-Alias header)
-    #  - 4xx otherwise
-    auth_request /__auth;
-
-  # Grab alias from API header into an intermediate variable; final $cockpit_alias
-  # is computed via the `map` above which falls back to pi-$arg_device.
-  auth_request_set $cockpit_alias_header $upstream_http_x_cockpit_alias;
-
-  # Redirect the browser to Cockpit's remote-host URL
-  return 302 /@$cockpit_alias/;
-  }
-
-  # 2) Internal auth subrequest → your API
-  location = /__auth {
-    internal;
-    proxy_method GET;
-    proxy_pass http://mediapi_core/api/cockpit/authorize?deviceId=$arg_device;
-
-    # Forward identity (JWT / cookies) so API can decide
-    proxy_set_header Authorization $http_authorization;
-    proxy_set_header Cookie        $http_cookie;
-
-    proxy_set_header X-Forwarded-For $proxy_add_x_forwarded_for;
-    proxy_set_header X-Original-URI  $scheme://$host$request_uri;
-
-  proxy_intercept_errors on;
-
-  # Treat most upstream 4xx/5xx responses from the auth API as forbidden
-  error_page 400 401 402 403 404 405 406 407 408 409 410 411 412 413 414 415 416 417 418 421 422 423 424 425 426 428 429 431 451 500 501 502 503 504 505 506 507 508 510 511 = @auth_forbidden;
-  }
-
-  location @auth_forbidden { return 403; }
-
-  # 3) Everything else (including /@<alias>/… ) → Cockpit gateway (WebSocket-friendly)
-  location / {
-    proxy_pass http://cockpit_ws;
-
-    proxy_set_header Host              $host;
-    proxy_set_header X-Forwarded-Proto https;
-    proxy_set_header X-Forwarded-For   $proxy_add_x_forwarded_for;
-
-    proxy_http_version 1.1;
-    proxy_set_header Upgrade           $http_upgrade;
-    proxy_set_header Connection        $connection_upgrade;
-
-    proxy_read_timeout  3600s;
-    proxy_send_timeout  3600s;
-  }
-=======
         listen 8083 ssl default_server;
         listen [::]:8083 ssl default_server;
         server_name _;
@@ -143,5 +24,4 @@
         location / {
            try_files $uri /index.html =404;
         }
->>>>>>> 66c41054
 }