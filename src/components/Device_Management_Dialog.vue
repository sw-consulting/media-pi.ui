--- conflicted
+++ resolved
@@ -923,17 +923,6 @@
   align-items: center;
 }
 
-<<<<<<< HEAD
-=======
-.service-label {
-  font-weight: 600;
-}
-
-.service-status {
-  font-weight: 600;
-}
->>>>>>> 509cc533
-
 .service-action {
   display: flex;
   justify-content: flex-start;
