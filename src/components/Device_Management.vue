--- conflicted
+++ resolved
@@ -376,11 +376,7 @@
 const persistConfiguration = async ({
   validateSchedule = false,
   successMessage,
-<<<<<<< HEAD
-  errorPrefix
-=======
   errorPrefix = 'Не удалось сохранить настройки'
->>>>>>> e54073a3
 } = {}) => {
   const formRef = scheduleFormRef.value
   if (validateSchedule) {
